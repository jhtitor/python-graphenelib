--- conflicted
+++ resolved
@@ -14,84 +14,7 @@
 from .operationids import operations
 
 
-<<<<<<< HEAD
-
-def getOperationNameForId(i):
-    """ Convert an operation id into the corresponding string
-    """
-    for key in operations:
-        if int(operations[key]) is int(i):
-            return key
-    return "Unknown Operation ID %d" % i
-
-
-class Operation():
-    def __init__(self, op):
-        if isinstance(op, list) and len(op) == 2:
-            if isinstance(op[0], int):
-                self.opId = op[0]
-                name = self.getOperationNameForId(self.opId)
-            else:
-                self.opId = self.operations().get(op[0], None)
-                name = op[0]
-                if self.opId is None:
-                    raise ValueError("Unknown operation")
-            self.name = name[0].upper() + name[1:]  # klassname
-            try:
-                klass = self._getklass(self.name)
-            except:
-                raise NotImplementedError("Unimplemented Operation %s" % self.name)
-            self.op = klass(op[1])
-        else:
-            self.op = op
-            self.name = type(self.op).__name__.lower()  # also store name
-            self.opId = self.operations()[self.name]
-
-    def operations(self):
-        return operations
-
-    def getOperationNameForId(self, i):
-        return getOperationNameForId(i)
-
-    def _getklass(self, name):
-        module = __import__("graphenebase.operations", fromlist=["operations"])
-        class_ = getattr(module, name)
-        return class_
-
-    def __bytes__(self):
-        return bytes(Id(self.opId)) + bytes(self.op)
-
-    def __str__(self):
-        return json.dumps([self.opId, self.op.toJson()])
-
-
-"""
-    Actual Operations
-"""
-
-
-class Transfer(GrapheneObject):
-    def __init__(self, *args, **kwargs):
-        if isArgsThisClass(self, args):
-                self.data = args[0].data
-        else:
-            if len(args) == 1 and len(kwargs) == 0:
-                kwargs = args[0]
-            if "memo" in kwargs:
-                memo = Optional(Memo(kwargs["memo"]))
-            else:
-                memo = Optional(None)
-            super().__init__(OrderedDict([
-                ('fee', Asset(kwargs["fee"])),
-                ('from', ObjectId(kwargs["from"], "account")),
-                ('to', ObjectId(kwargs["to"], "account")),
-                ('amount', Asset(kwargs["amount"])),
-                ('memo', memo),
-                ('extensions', Set([])),
-            ]))
-
-
-class Asset_publish_feed(GrapheneObject):
+class Demooepration(GrapheneObject):
     def __init__(self, *args, **kwargs):
         if isArgsThisClass(self, args):
                 self.data = args[0].data
@@ -99,268 +22,6 @@
             if len(args) == 1 and len(kwargs) == 0:
                 kwargs = args[0]
             super().__init__(OrderedDict([
-                ('fee', Asset(kwargs["fee"])),
-                ('publisher', ObjectId(kwargs["publisher"], "account")),
-                ('asset_id', ObjectId(kwargs["asset_id"], "asset")),
-                ('feed', PriceFeed(kwargs["feed"])),
-                ('extensions', Set([])),
-            ]))
-
-
-class Asset_update(GrapheneObject):
-    def __init__(self, *args, **kwargs):
-        if isArgsThisClass(self, args):
-                self.data = args[0].data
-        else:
-            if len(args) == 1 and len(kwargs) == 0:
-                kwargs = args[0]
-            if "new_issuer" in kwargs:
-                new_issuer = Optional(ObjectId(kwargs["new_issuer"], "account"))
-            else:
-                new_issuer = Optional(None)
-            super().__init__(OrderedDict([
-                ('fee', Asset(kwargs["fee"])),
-                ('issuer', ObjectId(kwargs["issuer"], "account")),
-                ('asset_to_update', ObjectId(kwargs["asset_to_update"], "asset")),
-                ('new_issuer', new_issuer),
-                ('new_options', AssetOptions(kwargs["new_options"])),
-                ('extensions', Set([])),
-            ]))
-
-
-class Op_wrapper(GrapheneObject):
-    def __init__(self, *args, **kwargs):
-        if isArgsThisClass(self, args):
-                self.data = args[0].data
-        else:
-            if len(args) == 1 and len(kwargs) == 0:
-                kwargs = args[0]
-            super().__init__(OrderedDict([
-                ('op', Operation(kwargs["op"])),
-            ]))
-
-
-class Proposal_create(GrapheneObject):
-    def __init__(self, *args, **kwargs):
-        if isArgsThisClass(self, args):
-                self.data = args[0].data
-        else:
-            if len(args) == 1 and len(kwargs) == 0:
-                kwargs = args[0]
-            if "review_period_seconds" in kwargs:
-                review = Optional(Uint32(kwargs["review_period_seconds"]))
-            else:
-                review = Optional(None)
-            super().__init__(OrderedDict([
-                ('fee', Asset(kwargs["fee"])),
-                ('fee_paying_account', ObjectId(kwargs["fee_paying_account"], "account")),
-                ('expiration_time', PointInTime(kwargs["expiration_time"])),
-                ('proposed_ops',
-                    Array([Op_wrapper(o) for o in kwargs["proposed_ops"]])),
-                ('review_period_seconds', review),
-                ('extensions', Set([])),
-            ]))
-
-
-class Proposal_update(GrapheneObject):
-    def __init__(self, *args, **kwargs):
-        if isArgsThisClass(self, args):
-                self.data = args[0].data
-        else:
-            if len(args) == 1 and len(kwargs) == 0:
-                kwargs = args[0]
-
-            for o in ['active_approvals_to_add',
-                      'active_approvals_to_remove',
-                      'owner_approvals_to_add',
-                      'owner_approvals_to_remove',
-                      'key_approvals_to_add',
-                      'key_approvals_to_remove']:
-                if o not in kwargs:
-                    kwargs[o] = []
-
-            super().__init__(OrderedDict([
-                ('fee', Asset(kwargs["fee"])),
-                ('fee_paying_account', ObjectId(kwargs["fee_paying_account"], "account")),
-                ('proposal', ObjectId(kwargs["proposal"], "proposal")),
-                ('active_approvals_to_add',
-                    Array([ObjectId(o, "account") for o in kwargs["active_approvals_to_add"]])),
-                ('active_approvals_to_remove',
-                    Array([ObjectId(o, "account") for o in kwargs["active_approvals_to_remove"]])),
-                ('owner_approvals_to_add',
-                    Array([ObjectId(o, "account") for o in kwargs["owner_approvals_to_add"]])),
-                ('owner_approvals_to_remove',
-                    Array([ObjectId(o, "account") for o in kwargs["owner_approvals_to_remove"]])),
-                ('key_approvals_to_add',
-                    Array([PublicKey(o) for o in kwargs["key_approvals_to_add"]])),
-                ('key_approvals_to_remove',
-                    Array([PublicKey(o) for o in kwargs["key_approvals_to_remove"]])),
-                ('extensions', Set([])),
-            ]))
-
-
-class Limit_order_create(GrapheneObject):
-    def __init__(self, *args, **kwargs):
-        if isArgsThisClass(self, args):
-                self.data = args[0].data
-        else:
-            if len(args) == 1 and len(kwargs) == 0:
-                kwargs = args[0]
-            super().__init__(OrderedDict([
-                ('fee', Asset(kwargs["fee"])),
-                ('seller', ObjectId(kwargs["seller"], "account")),
-                ('amount_to_sell', Asset(kwargs["amount_to_sell"])),
-                ('min_to_receive', Asset(kwargs["min_to_receive"])),
-                ('expiration', PointInTime(kwargs["expiration"])),
-                ('fill_or_kill', Bool(kwargs["fill_or_kill"])),
-                ('extensions', Set([])),
-            ]))
-
-
-class Limit_order_cancel(GrapheneObject):
-    def __init__(self, *args, **kwargs):
-        if isArgsThisClass(self, args):
-                self.data = args[0].data
-        else:
-            if len(args) == 1 and len(kwargs) == 0:
-                kwargs = args[0]
-            super().__init__(OrderedDict([
-                ('fee', Asset(kwargs["fee"])),
-                ('fee_paying_account', ObjectId(kwargs["fee_paying_account"], "account")),
-                ('order', ObjectId(kwargs["order"], "limit_order")),
-                ('extensions', Set([])),
-            ]))
-
-
-class Call_order_update(GrapheneObject):
-    def __init__(self, *args, **kwargs):
-        if isArgsThisClass(self, args):
-                self.data = args[0].data
-        else:
-            if len(args) == 1 and len(kwargs) == 0:
-                kwargs = args[0]
-            super().__init__(OrderedDict([
-                ('fee', Asset(kwargs["fee"])),
-                ('funding_account', ObjectId(kwargs["funding_account"], "account")),
-                ('delta_collateral', Asset(kwargs["delta_collateral"])),
-                ('delta_debt', Asset(kwargs["delta_debt"])),
-                ('extensions', Set([])),
-            ]))
-
-
-class Asset_fund_fee_pool(GrapheneObject):
-    def __init__(self, *args, **kwargs):
-        if isArgsThisClass(self, args):
-                self.data = args[0].data
-        else:
-            if len(args) == 1 and len(kwargs) == 0:
-                kwargs = args[0]
-            super().__init__(OrderedDict([
-                ('fee', Asset(kwargs["fee"])),
-                ('from_account', ObjectId(kwargs["from_account"], "account")),
-                ('asset_id', ObjectId(kwargs["asset_id"], "asset")),
-                ('amount', Int64(kwargs["amount"])),
-                ('extensions', Set([])),
-            ]))
-
-
-class Override_transfer(GrapheneObject):
-=======
-class Demooepration(GrapheneObject):
->>>>>>> c35c11fb
-    def __init__(self, *args, **kwargs):
-        if isArgsThisClass(self, args):
-                self.data = args[0].data
-        else:
-            if len(args) == 1 and len(kwargs) == 0:
-                kwargs = args[0]
-            super().__init__(OrderedDict([
-<<<<<<< HEAD
-                ('fee', Asset(kwargs["fee"])),
-                ('issuer', ObjectId(kwargs["issuer"], "account")),
-                ('from', ObjectId(kwargs["from"], "account")),
-                ('to', ObjectId(kwargs["to"], "account")),
-                ('amount', Asset(kwargs["amount"])),
-                ('memo', memo),
-                ('extensions', Set([])),
-            ]))
-
-
-class Account_create(GrapheneObject):
-    def __init__(self, *args, **kwargs):
-        # Allow for overwrite of prefix
-        prefix = kwargs.pop("prefix", default_prefix)
-
-        if isArgsThisClass(self, args):
-                self.data = args[0].data
-        else:
-            if len(args) == 1 and len(kwargs) == 0:
-                kwargs = args[0]
-            super().__init__(OrderedDict([
-                ('fee', Asset(kwargs["fee"])),
-                ('registrar', ObjectId(kwargs["registrar"], "account")),
-                ('referrer', ObjectId(kwargs["referrer"], "account")),
-                ('referrer_percent', Uint16(kwargs["referrer_percent"])),
-                ('name', String(kwargs["name"])),
-                ('owner', Permission(kwargs["owner"], prefix=prefix)),
-                ('active', Permission(kwargs["active"], prefix=prefix)),
-                ('options', AccountOptions(kwargs["options"], prefix=prefix)),
-                ('extensions', Set([])),
-            ]))
-
-
-class Account_update(GrapheneObject):
-    def __init__(self, *args, **kwargs):
-        # Allow for overwrite of prefix
-        prefix = kwargs.pop("prefix", default_prefix)
-
-        if isArgsThisClass(self, args):
-                self.data = args[0].data
-        else:
-            if len(args) == 1 and len(kwargs) == 0:
-                kwargs = args[0]
-
-            if "owner" in kwargs:
-                owner = Optional(Permission(kwargs["owner"], prefix=prefix))
-            else:
-                owner = Optional(None)
-
-            if "active" in kwargs:
-                active = Optional(Permission(kwargs["active"], prefix=prefix))
-            else:
-                active = Optional(None)
-
-            if "new_options" in kwargs:
-                options = Optional(AccountOptions(kwargs["new_options"], prefix=prefix))
-            else:
-                options = Optional(None)
-
-            super().__init__(OrderedDict([
-                ('fee', Asset(kwargs["fee"])),
-                ('account', ObjectId(kwargs["account"], "account")),
-                ('owner', owner),
-                ('active', active),
-                ('new_options', options),
-                ('extensions', Set([])),
-            ]))
-
-
-class Account_whitelist(GrapheneObject):
-    def __init__(self, *args, **kwargs):
-        if isArgsThisClass(self, args):
-                self.data = args[0].data
-        else:
-            if len(args) == 1 and len(kwargs) == 0:
-                kwargs = args[0]
-
-            super().__init__(OrderedDict([
-                ('fee', Asset(kwargs["fee"])),
-                ('authorizing_account', ObjectId(kwargs["authorizing_account"], "account")),
-                ('account_to_list', ObjectId(kwargs["account_to_list"], "account")),
-                ('new_listing', Uint8(kwargs["new_listing"])),
-                ('extensions', Set([])),
-=======
                 ('string', String(kwargs["string"], "account")),
                 ('extensions', Set([])),
->>>>>>> c35c11fb
             ]))