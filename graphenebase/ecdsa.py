from __future__ import absolute_import

import time
import ecdsa
import hashlib
import struct
import logging

from binascii import hexlify

from .account import PrivateKey, PublicKey
from .utils import _bytes
log = logging.getLogger(__name__)

SECP256K1_MODULE = None
SECP256K1_AVAILABLE = False
CRYPTOGRAPHY_AVAILABLE = False
GMPY2_MODULE = False
if not SECP256K1_MODULE:  # pragma: no branch
    try:
        import secp256k1
        SECP256K1_MODULE = "secp256k1"
        SECP256K1_AVAILABLE = True
    except ImportError:
        try:
            import cryptography
            SECP256K1_MODULE = "cryptography"
            CRYPTOGRAPHY_AVAILABLE = True
        except ImportError:
            SECP256K1_MODULE = "ecdsa"

    try:  # pragma: no branch
        from cryptography.hazmat.backends import default_backend
        from cryptography.hazmat.primitives import hashes
        from cryptography.hazmat.primitives.asymmetric import ec
        from cryptography.hazmat.primitives.asymmetric.utils \
            import decode_dss_signature, encode_dss_signature
        from cryptography.exceptions import InvalidSignature
        CRYPTOGRAPHY_AVAILABLE = True
    except ImportError:
        CRYPTOGRAPHY_AVAILABLE = False
        log.debug("Cryptography not available")

log.debug("Using SECP256K1 module: %s" % SECP256K1_MODULE)


def _is_canonical(sig):
    sig = bytearray(sig)
    return (not (int(sig[0]) & 0x80) and
            not (sig[0] == 0 and not (int(sig[1]) & 0x80)) and
            not (int(sig[32]) & 0x80) and
            not (sig[32] == 0 and not (int(sig[33]) & 0x80)))


def compressedPubkey(pk):
    if SECP256K1_MODULE == "cryptography" and not isinstance(pk, ecdsa.keys.VerifyingKey):
        order = ecdsa.SECP256k1.order
        x = pk.public_numbers().x
        y = pk.public_numbers().y
    else:  # pragma: no cover
        order = pk.curve.generator.order()
        p = pk.pubkey.point
        x = p.x()
        y = p.y()
    x_str = ecdsa.util.number_to_string(x, order)
    return _bytes(chr(2 + (y & 1))) + x_str


def recover_public_key(digest, signature, i, message=None):
    """ Recover the public key from the the signature
    """

    # See http: //www.secg.org/download/aid-780/sec1-v2.pdf section 4.1.6 primarily
    curve = ecdsa.SECP256k1.curve
    G = ecdsa.SECP256k1.generator
    order = ecdsa.SECP256k1.order
    yp = (i % 2)
    r, s = ecdsa.util.sigdecode_string(signature, order)
    # 1.1
    x = r + (i // 2) * order
    # 1.3. This actually calculates for either effectively 02||X or 03||X depending on 'k' instead of always for 02||X as specified.
    # This substitutes for the lack of reversing R later on. -R actually is defined to be just flipping the y-coordinate in the elliptic curve.
    alpha = ((x * x * x) + (curve.a() * x) + curve.b()) % curve.p()
    beta = ecdsa.numbertheory.square_root_mod_prime(alpha, curve.p())
    y = beta if (beta - yp) % 2 == 0 else curve.p() - beta
    # 1.4 Constructor of Point is supposed to check if nR is at infinity.
    R = ecdsa.ellipticcurve.Point(curve, x, y, order)
    # 1.5 Compute e
    e = ecdsa.util.string_to_number(digest)
    # 1.6 Compute Q = r^-1(sR - eG)
    Q = ecdsa.numbertheory.inverse_mod(r, order) * (s * R + (-e % order) * G)

    if SECP256K1_MODULE == "cryptography" and message is not None:
        if not isinstance(message, bytes):
            message = bytes(message, "utf-8")   # pragma: no cover
        sigder = encode_dss_signature(r, s)
        public_key = ec.EllipticCurvePublicNumbers(Q._Point__x, Q._Point__y, ec.SECP256K1()).public_key(default_backend())
        public_key.verify(sigder, message, ec.ECDSA(hashes.SHA256()))
        return public_key
    else:
        # Not strictly necessary, but let's verify the message for paranoia's sake.
        if not ecdsa.VerifyingKey.from_public_point(Q, curve=ecdsa.SECP256k1).verify_digest(signature, digest, sigdecode=ecdsa.util.sigdecode_string):   # pragma: no cover
            return None   # pragma: no cover
        return ecdsa.VerifyingKey.from_public_point(Q, curve=ecdsa.SECP256k1)   # pragma: no cover


def recoverPubkeyParameter(message, digest, signature, pubkey):
    """ Use to derive a number that allows to easily recover the
        public key from the signature
    """
    if not isinstance(message, bytes):
        message = bytes(message, "utf-8")  # pragma: no cover
    for i in range(0, 4):
        if SECP256K1_MODULE == "secp256k1":  # pragma: no cover
            sig = pubkey.ecdsa_recoverable_deserialize(signature, i)
            p = secp256k1.PublicKey(pubkey.ecdsa_recover(message, sig))
            if p.serialize() == pubkey.serialize():
                return i
        elif SECP256K1_MODULE == "cryptography" and not isinstance(pubkey, PublicKey):
            p = recover_public_key(digest, signature, i, message)
            p_comp = hexlify(compressedPubkey(p))
            pubkey_comp = hexlify(compressedPubkey(pubkey))
            if (p_comp == pubkey_comp):
                return i
        else:  # pragma: no cover
            p = recover_public_key(digest, signature, i)
            p_comp = hexlify(compressedPubkey(p))
            p_string = hexlify(p.to_string())
            if isinstance(pubkey, PublicKey):  # pragma: no cover
                pubkey_string = bytes(repr(pubkey), 'ascii')
            else:  # pragma: no cover
                pubkey_string = hexlify(pubkey.to_string())
            if (p_string == pubkey_string or
                    p_comp == pubkey_string):  # pragma: no cover
                return i


def sign_message(message, wif, hashfn=hashlib.sha256):
    """ Sign a digest with a wif key

        :param str wif: Private key in
    """

    if not isinstance(message, bytes):
        message = bytes(message, "utf-8")

    digest = hashfn(message).digest()
    priv_key = PrivateKey(wif)
    p = bytes(priv_key)

    if SECP256K1_MODULE == "secp256k1":
        ndata = secp256k1.ffi.new("const int *ndata")
        ndata[0] = 0
        while True:
            ndata[0] += 1
            privkey = secp256k1.PrivateKey(p, raw=True)
            sig = secp256k1.ffi.new('secp256k1_ecdsa_recoverable_signature *')
            signed = secp256k1.lib.secp256k1_ecdsa_sign_recoverable(
                privkey.ctx,
                sig,
                digest,
                privkey.private_key,
                secp256k1.ffi.NULL,
                ndata
            )
            if not signed == 1:  # pragma: no cover
                raise AssertionError()
            signature, i = privkey.ecdsa_recoverable_serialize(sig)
            if _is_canonical(signature):
                i += 4   # compressed
                i += 27  # compact
                break
    elif SECP256K1_MODULE == "cryptography":
        cnt = 0
        private_key = ec.derive_private_key(int(repr(priv_key), 16), ec.SECP256K1(), default_backend())
        public_key = private_key.public_key()
        while True:
            cnt += 1
            if not cnt % 20:  # pragma: no cover
                log.info("Still searching for a canonical signature. Tried %d times already!" % cnt)
            order = ecdsa.SECP256k1.order
            # signer = private_key.signer(ec.ECDSA(hashes.SHA256()))
            # signer.update(message)
            # sigder = signer.finalize()
            sigder = private_key.sign(
                message,
                ec.ECDSA(hashes.SHA256())
            )
            r, s = decode_dss_signature(sigder)
            signature = ecdsa.util.sigencode_string(r, s, order)
            # Make sure signature is canonical!
            #
            sigder = bytearray(sigder)
            lenR = sigder[3]
            lenS = sigder[5 + lenR]
            if lenR is 32 and lenS is 32:
                # Derive the recovery parameter
                #
                i = recoverPubkeyParameter(
                    message, digest, signature, public_key)
                i += 4   # compressed
                i += 27  # compact
                break
    else:  # pragma: no branch # pragma: no cover
        cnt = 0
        sk = ecdsa.SigningKey.from_string(p, curve=ecdsa.SECP256k1)
        while 1:
            cnt += 1
            if not cnt % 20:  # pragma: no branch
                log.info("Still searching for a canonical signature. Tried %d times already!" % cnt)

            # Deterministic k
            #
            k = ecdsa.rfc6979.generate_k(
                sk.curve.generator.order(),
                sk.privkey.secret_multiplier,
                hashlib.sha256,
                hashlib.sha256(
                    digest +
                    struct.pack("d", time.time())  # use the local time to randomize the signature
                ).digest())

            # Sign message
            #
            sigder = sk.sign_digest(
                digest,
                sigencode=ecdsa.util.sigencode_der,
                k=k)

            # Reformating of signature
            #
            r, s = ecdsa.util.sigdecode_der(sigder, sk.curve.generator.order())
            signature = ecdsa.util.sigencode_string(r, s, sk.curve.generator.order())

            # Make sure signature is canonical!
            #
            sigder = bytearray(sigder)
            lenR = sigder[3]
            lenS = sigder[5 + lenR]
            if lenR is 32 and lenS is 32:
                # Derive the recovery parameter
                #
                i = recoverPubkeyParameter(
                    message, digest, signature, sk.get_verifying_key())
                i += 4   # compressed
                i += 27  # compact
                break

    # pack signature
    #
    sigstr = struct.pack("<B", i)
    sigstr += signature

    return sigstr


def verify_message(message, signature, hashfn=hashlib.sha256):
    if not isinstance(message, bytes):
        message = bytes(message, "utf-8")
    if not isinstance(signature, bytes):  # pragma: no cover
        signature = bytes(signature, "utf-8")
    if not isinstance(message, bytes):
        raise AssertionError()
    if not isinstance(signature, bytes):
        raise AssertionError()
    digest = hashfn(message).digest()
    sig = signature[1:]
    recoverParameter = bytearray(signature)[0] - 4 - 27  # recover parameter only

    if SECP256K1_MODULE == "secp256k1":
        ALL_FLAGS = secp256k1.lib.SECP256K1_CONTEXT_VERIFY | secp256k1.lib.SECP256K1_CONTEXT_SIGN
        # Placeholder
        pub = secp256k1.PublicKey(flags=ALL_FLAGS)
        # Recover raw signature
        sig = pub.ecdsa_recoverable_deserialize(sig, recoverParameter)
        # Recover PublicKey
        verifyPub = secp256k1.PublicKey(pub.ecdsa_recover(message, sig))
        # Convert recoverable sig to normal sig
        normalSig = verifyPub.ecdsa_recoverable_convert(sig)
        # Verify
        verifyPub.ecdsa_verify(message, normalSig)
        phex = verifyPub.serialize(compressed=True)
    elif SECP256K1_MODULE == "cryptography":
        p = recover_public_key(digest, sig, recoverParameter, message)
        order = ecdsa.SECP256k1.order
        r, s = ecdsa.util.sigdecode_string(sig, order)
        sigder = encode_dss_signature(r, s)
        p.verify(sigder, message, ec.ECDSA(hashes.SHA256()))
        phex = compressedPubkey(p)
    else:  # pragma: no branch  # pragma: no cover
        p = recover_public_key(digest, sig, recoverParameter)
        # Will throw an exception of not valid
        p.verify_digest(
            sig,
            digest,
            sigdecode=ecdsa.util.sigdecode_string
        )
        phex = compressedPubkey(p)

    return phex


""" This code is untested und thus not commented in. Waiting for unit tests of
    the original author.
"""
# def pointToPubkey(x, y, order=None):  # pragma: no cover
#     order = order or ecdsa.SECP256k1.order
#     x_str = ecdsa.util.number_to_string(x, order)
#     return _bytes(chr(2 + (y & 1))) + x_str   # pragma: no cover
#
<<<<<<< HEAD
#
def tweakaddPubkey(pk, digest256, SECP256K1_MODULE=SECP256K1_MODULE):
    if SECP256K1_MODULE == "secp256k1":
       tmp_key = secp256k1.PublicKey(pubkey=bytes(pk), raw=True)
       new_key = tmp_key.tweak_add(digest256)  # <-- add
       raw_key = hexlify(new_key.serialize()).decode('ascii')
    else:
       raise Exception("Must have secp256k1 for `tweak_add`")
    #  raw_key = ecmult(pk, 1, digest256, SECP256K1_MODULE)
    return PublicKey(raw_key, prefix=pk.prefix)


=======

def tweakaddPubkey(pk, digest256, SECP256K1_MODULE=SECP256K1_MODULE):
    if SECP256K1_MODULE == "secp256k1":
        tmp_key = secp256k1.PublicKey(pubkey=bytes(pk), raw=True)
        new_key = tmp_key.tweak_add(digest256)  # <-- add
        raw_key = hexlify(new_key.serialize()).decode('ascii')
    else:
        raise Exception("Must have secp256k1 for `tweak_add`")
        # raw_key = ecmult(pk, 1, digest256, SECP256K1_MODULE)
    return PublicKey(raw_key, prefix=pk.prefix)

#
>>>>>>> fd1b900b
# def tweakmulPubkey(pk, digest256, SECP256K1_MODULE=SECP256K1_MODULE):
#     if SECP256K1_MODULE == "secp256k1":
#         tmp_key = secp256k1.PublicKey(pubkey=bytes(pk), raw=True)
#         new_key = tmp_key.tweak_mul(digest256)  # <-- mul
#         raw_key = hexlify(new_key.serialize()).decode('ascii')
#     else:
#         raw_key = ecmult(pk, digest256, 0, SECP256K1_MODULE)
#
#     return PublicKey(raw_key, prefix=pk.prefix)
#
#
# def ecmult(pk, scalarA, scalarB, SECP256K1_MODULE=SECP256K1_MODULE):
#     if SECP256K1_MODULE == "cryptography" and not isinstance(pk, ecdsa.keys.VerifyingKey):
#         order = ecdsa.SECP256k1.order
#         x = pk.public_numbers().x
#         y = pk.public_numbers().y
#     else:
#         p = pk.point()
#         order = ecdsa.SECP256k1.order
#         x = p.x()
#         y = p.y()
#
#     curve = ecdsa.SECP256k1.curve
#     if isinstance(scalarA, int):
#         scalar1 = scalarA
#     else:
#         scalar1 = ecdsa.ecdsa.string_to_int(scalarA)
#
#     if isinstance(scalarB, int):
#         scalar2 = scalarB
#     else:
#         scalar2 = ecdsa.ecdsa.string_to_int(scalarB)
#
#     acc = ecdsa.ellipticcurve.INFINITY
#     r = ecdsa.ellipticcurve.Point(curve, x, y, order)
#
#     i = 256
#     mask = 1
#     while i > 0:
#         if scalar1 & mask:
#             acc = acc + r
#
#         if scalar2 & mask:
#             acc = acc + r  # NO! Something else must happen!
#
#         r = r * 2
#         i -= 1
#         mask <<= 1
#
#     return hexlify(pointToPubkey(acc.x(), acc.y(), order)).decode('ascii')<|MERGE_RESOLUTION|>--- conflicted
+++ resolved
@@ -308,20 +308,6 @@
 #     x_str = ecdsa.util.number_to_string(x, order)
 #     return _bytes(chr(2 + (y & 1))) + x_str   # pragma: no cover
 #
-<<<<<<< HEAD
-#
-def tweakaddPubkey(pk, digest256, SECP256K1_MODULE=SECP256K1_MODULE):
-    if SECP256K1_MODULE == "secp256k1":
-       tmp_key = secp256k1.PublicKey(pubkey=bytes(pk), raw=True)
-       new_key = tmp_key.tweak_add(digest256)  # <-- add
-       raw_key = hexlify(new_key.serialize()).decode('ascii')
-    else:
-       raise Exception("Must have secp256k1 for `tweak_add`")
-    #  raw_key = ecmult(pk, 1, digest256, SECP256K1_MODULE)
-    return PublicKey(raw_key, prefix=pk.prefix)
-
-
-=======
 
 def tweakaddPubkey(pk, digest256, SECP256K1_MODULE=SECP256K1_MODULE):
     if SECP256K1_MODULE == "secp256k1":
@@ -334,7 +320,6 @@
     return PublicKey(raw_key, prefix=pk.prefix)
 
 #
->>>>>>> fd1b900b
 # def tweakmulPubkey(pk, digest256, SECP256K1_MODULE=SECP256K1_MODULE):
 #     if SECP256K1_MODULE == "secp256k1":
 #         tmp_key = secp256k1.PublicKey(pubkey=bytes(pk), raw=True)
