import json
import struct
import time
from calendar import timegm
from binascii import hexlify, unhexlify
from .objecttypes import object_type
from .utils import unicodify

timeformat = '%Y-%m-%dT%H:%M:%S%Z'


def varint(n):
    """ Varint encoding
    """
    data = b''
    while n >= 0x80:
        data += bytes([(n & 0x7f) | 0x80])
        n >>= 7
    data += bytes([n])
    return data


def varintdecode(data):  # pragma: no cover
    """ Varint decoding
    """
    shift = 0
    result = 0
    for b in bytes(data):
        result |= ((b & 0x7f) << shift)
        if not (b & 0x80):
            break
        shift += 7
    return result


def varintdecode2(data):
    """ Varint decoding (with length counting)
    """
    nbytes = 0
    shift = 0
    result = 0
    for c in data:
        b = c # ord(c) not needed, `data` is bytes
        result |= ((b & 0x7f) << shift)
        nbytes += 1
        if not (b & 0x80):
            break
        shift += 7
    return result, nbytes


def variable_buffer(s):
    """ Encode variable length buffer
    """
    return varint(len(s)) + s


def JsonObj(data):
    """ Returns json object from data
    """
    return json.loads(str(data))


class Uint8():
    def __init__(self, d):
        self.data = int(d)

    def __bytes__(self):
        return struct.pack("<B", self.data)

    def __str__(self):
        return '%d' % self.data


class Int16():
    def __init__(self, d):
        self.data = int(d)

    def __bytes__(self):
        return struct.pack("<h", int(self.data))

    def __str__(self):
        return '%d' % self.data


class Uint16():
    def __init__(self, d):
        self.data = int(d)

    def __bytes__(self):
        return struct.pack("<H", self.data)

    def __str__(self):
        return '%d' % self.data


class Uint32():
    def __init__(self, d):
        self.data = int(d)

    def __bytes__(self):
        return struct.pack("<I", self.data)

    def __str__(self):
        return '%d' % self.data

    @staticmethod
    def _readwire(d):
       val = struct.unpack("<I", d[:4]) [0]
       return Uint32( val ), d[4:]


class Uint64():
    def __init__(self, d):
        self.data = int(d)

    def __bytes__(self):
        return struct.pack("<Q", self.data)

    def __str__(self):
        return '%d' % self.data


class Varint32():
    def __init__(self, d):
        self.data = int(d)

    def __bytes__(self):
        return varint(self.data)

    def __str__(self):
        return '%d' % self.data


class Int64():
    def __init__(self, d):
        self.data = int(d)

    def __bytes__(self):
        return struct.pack("<q", self.data)

    def __str__(self):
        return '%d' % self.data

    @staticmethod
    def _readwire(d):
       val = struct.unpack("<q", d[:8]) [0]
       d = d[8:]
       return Int64( val ), d


class String():
    def __init__(self, d):
        self.data = d

    def __bytes__(self):
        if self.data:
            d = unicodify(self.data)
        else:
            d = b""
        return varint(len(d)) + d

    def __str__(self):
        return '%s' % str(self.data)

<<<<<<< HEAD
    def unicodify(self):
        r = []
        for s in self.data:
            o = ord(s)
            if o <= 7:
                r.append("u%04x" % o)
            elif o == 8:
                r.append("b")
            elif o == 9:
                r.append("\t")
            elif o == 10:
                r.append("\n")
            elif o == 11:
                r.append("u%04x" % o)
            elif o == 12:
                r.append("f")
            elif o == 13:
                r.append("\r")
            elif o > 13 and o < 32:
                r.append("u%04x" % o)
            else:
                r.append(s)
        return bytes("".join(r), "utf-8")

    @staticmethod
    def _readwire(d):
        vallen, lenlen = varintdecode2(d)
        d = d[lenlen:]
        val = d[:vallen]
        return String(val), d[vallen:]
=======
>>>>>>> 49c196ed

class Bytes():
    def __init__(self, d):
        self.data = d

    def __bytes__(self):
        d = unhexlify(bytes(self.data, 'utf-8'))
        return varint(len(d)) + d

    def __str__(self):
        return str(self.data)

    def __json__(self):
        return str(self)

    @staticmethod
    def _readwire(d):
        vallen, lenlen = varintdecode2(d)
        d = d[lenlen:]
        val = d[:vallen]
        return Bytes(val, vallen), d[vallen:]


class Fixed_Bytes():
    def __init__(self, d, length=None):
        if isinstance(d, str):
            d = unhexlify(bytes(d, 'utf-8'))
        self.data = d
        if length:
            self.length = length
        else:
            self.length = len(self.data)

    def __bytes__(self):
        # TODO: constrain to self.length
        return self.data

    def __str__(self):
        return str(hexlify(self.data), 'utf-8')

    def __json__(self):
        return str(self)

    @staticmethod
    def _readwire(d, vallen):
        val = d[:vallen]
        return Fixed_Bytes(val, vallen), d[vallen:]


class Void():
    def __init__(self):
        pass

    def __bytes__(self):
        return b''

    def __str__(self):
        return ""


class Array():
    def __init__(self, d):
        self.data = d or []
        self.length = Varint32(len(self.data))

    def __bytes__(self):
        return bytes(self.length) + b"".join([bytes(a) for a in self.data])

    def __str__(self):
        r = []
        for a in self.data:
            try:
                r.append(JsonObj(a))
            except Exception:
                r.append(str(a))
        return json.dumps(r)


class PointInTime():
    def __init__(self, d):
        self.data = d

    def __bytes__(self):
        return struct.pack(
            "<I",
            timegm(time.strptime(
                (self.data + "UTC"),
                timeformat))
        )

    def __str__(self):
        return self.data


class Signature():
    def __init__(self, d):
        self.data = d

    def __bytes__(self):
        return self.data

    def __str__(self):
        return json.dumps(hexlify(self.data).decode('ascii'))


class Bool(Uint8):  # Bool = Uint8
    def __init__(self, d):
        super().__init__(d)

    def __str__(self):
        return json.dumps(True) if self.data else json.dumps(False)


class Set(Array):  # Set = Array
    def __init__(self, d):
        super().__init__(d)


class Fixed_array():
    pass


class Optional():
    def __init__(self, d):
        self.data = d

    def __bytes__(self):
        if not bool(self.data):
            return bytes(Bool(0))
        else:
            return (
                bytes(Bool(1)) +
                bytes(self.data)
                if bytes(self.data)
                else bytes(Bool(0))
            )

    def __str__(self):
        return str(self.data)

    def isempty(self):
        if self.data is None:
            return True
        if not bool(str(self.data)):
            return True
        return not bool(bytes(self.data))

    @staticmethod
    def _readwire(d, stype, **skwargs):
        b = d[0] #int(unhexlify(d[0:2]))
        if not b:
            return Optional(None), d[1:]
        v, d = stype._readwire(d[1:], **skwargs)
        return Optional(v), d

class Static_variant():
    def __init__(self, d, type_id):
        self.data = d
        self.type_id = type_id

    def __bytes__(self):
        return varint(self.type_id) + bytes(self.data)

    def __str__(self):
        return json.dumps([self.type_id, self.data.json()])


class Map():
    def __init__(self, data):
        self.data = data

    def __bytes__(self):
        b = b""
        b += varint(len(self.data))
        for e in self.data:
            b += bytes(e[0]) + bytes(e[1])
        return b

    def __str__(self):
        r = []
        for e in self.data:
            r.append([str(e[0]), str(e[1])])
        return json.dumps(r)


class Id():
    def __init__(self, d):
        self.data = Varint32(d)

    def __bytes__(self):
        return bytes(self.data)

    def __str__(self):
        return str(self.data)


class VoteId():
    def __init__(self, vote):
        parts = vote.split(":")
        assert len(parts) == 2
        self.type = int(parts[0])
        self.instance = int(parts[1])

    def __bytes__(self):
        binary = (self.type & 0xff) | (self.instance << 8)
        return struct.pack("<I", binary)

    def __str__(self):
        return "%d:%d" % (self.type, self.instance)


class ObjectId():
    """ Encodes protocol ids - serializes to the *instance* only!
    """
    object_types = object_type

    def __init__(self, object_str, type_verify=None):
        if len(object_str.split(".")) == 3:
            space, type, id = object_str.split(".")
            self.space = int(space)
            self.type = int(type)
            self.instance = Id(int(id))
            self.Id = object_str
            if type_verify:
                assert type_verify in self.object_types,\
                    "Type {} is not defined!".format(type_verify)
                assert self.object_types[type_verify] == int(type),\
                    "Object id does not match object type! " +\
                    "Excpected %d, got %d" %\
                    (self.object_types[type_verify], int(type))
        else:
            raise Exception("Object id is invalid")

    def __bytes__(self):
        return bytes(self.instance)  # only yield instance

    def __str__(self):
        return self.Id

    @staticmethod
    def _readwire(d, prefix="1.2."):
        val, vallen = varintdecode2(d)
        return ObjectId(prefix + str(val)), d[vallen:]


class FullObjectId():
    """ Encodes object ids - serializes to a full object id
    """
    def __init__(self, object_str):
        if len(object_str.split(".")) == 3:
            space, type, id = object_str.split(".")
            self.space = int(space)
            self.type = int(type)
            self.id = int(id)
            self.instance = Id(int(id))
            self.Id = object_str
        else:
            raise ValueError("Object id is invalid")

    def __bytes__(self):
        return (
            self.space << 56 | self.type << 48 | self.id
        ).to_bytes(8, byteorder="little", signed=False)

    def __str__(self):
        return self.Id


class Enum8(Uint8):
    # List needs to be provided by super class
    options = []

    def __init__(self, selection):
        if (
            selection not in self.options or
            (isinstance(selection, int) and len(self.options) < selection)
        ):
            raise ValueError(
                "Options are {}. Given '{}'".format(
                    str(self.options), selection))

        super(Enum8, self).__init__(self.options.index(selection))

    def __str__(self):
        return str(self.options[self.data])<|MERGE_RESOLUTION|>--- conflicted
+++ resolved
@@ -163,39 +163,13 @@
     def __str__(self):
         return '%s' % str(self.data)
 
-<<<<<<< HEAD
-    def unicodify(self):
-        r = []
-        for s in self.data:
-            o = ord(s)
-            if o <= 7:
-                r.append("u%04x" % o)
-            elif o == 8:
-                r.append("b")
-            elif o == 9:
-                r.append("\t")
-            elif o == 10:
-                r.append("\n")
-            elif o == 11:
-                r.append("u%04x" % o)
-            elif o == 12:
-                r.append("f")
-            elif o == 13:
-                r.append("\r")
-            elif o > 13 and o < 32:
-                r.append("u%04x" % o)
-            else:
-                r.append(s)
-        return bytes("".join(r), "utf-8")
-
     @staticmethod
     def _readwire(d):
         vallen, lenlen = varintdecode2(d)
         d = d[lenlen:]
         val = d[:vallen]
         return String(val), d[vallen:]
-=======
->>>>>>> 49c196ed
+
 
 class Bytes():
     def __init__(self, d):
@@ -216,7 +190,7 @@
         vallen, lenlen = varintdecode2(d)
         d = d[lenlen:]
         val = d[:vallen]
-        return Bytes(val, vallen), d[vallen:]
+        return Bytes(val), d[vallen:]
 
 
 class Fixed_Bytes():
