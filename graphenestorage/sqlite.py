# -*- coding: utf-8 -*-
import os
import sqlite3
import logging

from appdirs import user_data_dir
try:
    from urllib.request import pathname2url
except ImportError:
    from urllib import pathname2url

from .interfaces import StoreInterface

log = logging.getLogger(__name__)
timeformat = "%Y%m%d-%H%M%S"


class SQLiteFile:
    """ This class ensures that the user's data is stored in its OS
        preotected user directory:

        **OSX:**

         * `~/Library/Application Support/<AppName>`

        **Windows:**

         * `C:\\Documents and Settings\\<User>\\Application Data\\Local Settings\\<AppAuthor>\\<AppName>`
         * `C:\\Documents and Settings\\<User>\\Application Data\\<AppAuthor>\\<AppName>`

        **Linux:**

         * `~/.local/share/<AppName>`

         Furthermore, it offers an interface to generated backups
         in the `backups/` directory every now and then.

         .. note:: The file name can be overwritten when providing a keyword
            argument ``profile``.
    """

<<<<<<< HEAD
    @classmethod
    def get_filename(self, **kwargs):
        appname = kwargs.get("appname", "graphene")

        if "profile" in kwargs:
            filename = "{}.sqlite".format(kwargs["profile"])
        else:
            filename = "{}.sqlite".format(appname)

        return filename

    @classmethod
    def get_path(self, *args, full=True, **kwargs):
        appauthor = kwargs.get("appauthor", "Fabian Schuh")
        appname = kwargs.get("appname", "graphene")
        data_dir = kwargs.get(
            "data_dir",
            user_data_dir(appname, appauthor))
=======
    def __init__(self, *args, **kwargs):
        appauthor = "Fabian Schuh"
        appname = kwargs.get("appname", "graphene")
        data_dir = kwargs.get("data_dir", user_data_dir(appname, appauthor))
>>>>>>> 9f539407

        if not full:
            return data_dir

        filename = self.get_filename(**kwargs)

<<<<<<< HEAD
        return os.path.join(data_dir, filename)
=======
        self.sqlDataBaseFile = os.path.join(data_dir, self.storageDatabase)
>>>>>>> 9f539407

    def __init__(self, *args, **kwargs):
        """ Initializes new storage object.

            No arguments are required. However, you may specify `path` to side-step
            the default/automatic path generation.

            If you *do* use, automatic path generation, `appname`, `appauthor` and
            `profile` can be used to adjust the result.

            You can also provide `data_dir`, so that the directory is specified
            by you (but the filename is still auto-generated).

            :param str path: Full path to database file (None by default)
            :param bool create: Create file if it does not exist (True by default)
            :param str appname: Application name (default is "graphene")
            :param str appauthor: Application author (default is "Fabian Schuh")
            :param str profile: Filename base (default is "graphene")
            :param str data_dir: Data dir to use (default is auto-generated)
        """
        if "path" in kwargs:
            self.sqlDataBaseFile = kwargs["path"]
            self.storageDatabase = os.path.basename(self.sqlDataBaseFile)
            data_dir = os.path.dirname(self.sqlDataBaseFile)
        else:
            cls = self.__class__
            self.sqlDataBaseFile = cls.get_path(full=True, **kwargs)
            self.storageDatabase = cls.get_filename(**kwargs)
            data_dir = cls.get_path(full=False, **kwargs)

        must_exist = not(kwargs.pop("create", True))
        if must_exist:
            try:
                dburi = 'file:{}?mode=rw'.format(pathname2url(self.sqlDataBaseFile))
                conn = sqlite3.connect(dburi, uri=True)
            except sqlite3.OperationalError:
                raise ValueError("Could not open file %s" % self.sqlDataBaseFile)

        #  Ensure that the directory in which the data is stored
        #     exists
        elif not(os.path.isdir(data_dir)):  # pragma: no cover
            os.makedirs(data_dir, exist_ok=True)


class SQLiteCommon(object):
    """ This class abstracts away common sqlite3 operations.

        This class should not be used directly.
    """
    def sql_fetchone(self, query):
        connection = sqlite3.connect(self.sqlDataBaseFile)
        try:
            cursor = connection.cursor()
            cursor.execute(*query)
            result = cursor.fetchone()
        finally:
            connection.close()
        return result

    def sql_fetchall(self, query):
        connection = sqlite3.connect(self.sqlDataBaseFile)
        try:
            cursor = connection.cursor()
            cursor.execute(*query)
            results = cursor.fetchall()
        finally:
            connection.close()
        return results

    def sql_execute(self, query, lastid=False):
        connection = sqlite3.connect(self.sqlDataBaseFile)
        try:
            cursor = connection.cursor()
            cursor.execute(*query)
            connection.commit()
        except:
            connection.close()
            raise
        ret = None
        try:
            if lastid:
                cursor = connection.cursor()
                cursor.execute("SELECT last_insert_rowid();")
                ret = cursor.fetchone()[0]
        finally:
            connection.close()
        return ret


class SQLiteStore(SQLiteFile, SQLiteCommon, StoreInterface):
    """ The SQLiteStore deals with the sqlite3 part of storing data into a
        database file.

        .. note:: This module is limited to two columns and merely stores
            key/value pairs into the sqlite database

        On first launch, the database file as well as the tables are created
        automatically.

        When inheriting from this class, the following three class members must
        be defined:

            * ``__tablename__``: Name of the table
            * ``__key__``: Name of the key column
            * ``__value__``: Name of the value column
    """

    #:
    __tablename__ = None
    __key__ = None
    __value__ = None

    def __init__(self, *args, **kwargs):
        #: Storage
        SQLiteFile.__init__(self, *args, **kwargs)
        StoreInterface.__init__(self, *args, **kwargs)
        if self.__tablename__ is None or self.__key__ is None or self.__value__ is None:
            raise ValueError("Values missing for tablename, key, or value!")
        if not self.exists():  # pragma: no cover
            self.create()

    def _haveKey(self, key):
        """ Is the key `key` available?
        """
        query = (
            "SELECT {} FROM {} WHERE {}=?".format(
<<<<<<< HEAD
                self.__value__,
                self.__tablename__,
                self.__key__
            ), (key,))
        return True if self.sql_fetchone(query) else False
=======
                self.__value__, self.__tablename__, self.__key__
            ),
            (key,),
        )
        connection = sqlite3.connect(self.sqlDataBaseFile)
        cursor = connection.cursor()
        cursor.execute(*query)
        return True if cursor.fetchone() else False
>>>>>>> 9f539407

    def __setitem__(self, key, value):
        """ Sets an item in the store

            :param str key: Key
            :param str value: Value
        """
        if self._haveKey(key):
            query = (
                "UPDATE {} SET {}=? WHERE {}=?".format(
                    self.__tablename__, self.__value__, self.__key__
                ),
                (value, key),
            )
        else:
            query = (
                "INSERT INTO {} ({}, {}) VALUES (?, ?)".format(
<<<<<<< HEAD
                    self.__tablename__,
                    self.__key__,
                    self.__value__,
                ), (key, value))
        self.sql_execute(query)
=======
                    self.__tablename__, self.__key__, self.__value__
                ),
                (key, value),
            )
        connection = sqlite3.connect(self.sqlDataBaseFile)
        cursor = connection.cursor()
        cursor.execute(*query)
        connection.commit()
>>>>>>> 9f539407

    def __getitem__(self, key):
        """ Gets an item from the store as if it was a dictionary

            :param str value: Value
        """
        query = (
            "SELECT {} FROM {} WHERE {}=?".format(
<<<<<<< HEAD
                self.__value__,
                self.__tablename__,
                self.__key__
            ), (key,))
        result = self.sql_fetchone(query)
=======
                self.__value__, self.__tablename__, self.__key__
            ),
            (key,),
        )
        connection = sqlite3.connect(self.sqlDataBaseFile)
        cursor = connection.cursor()
        cursor.execute(*query)
        result = cursor.fetchone()
>>>>>>> 9f539407
        if result:
            return result[0]
        else:
            if key in self.defaults:
                return self.defaults[key]
            else:
                return None

    def __iter__(self):
        """ Iterates through the store
        """
        return iter(self.keys())

    def keys(self):
<<<<<<< HEAD
        query = ("SELECT {} from {}".format(
            self.__key__,
            self.__tablename__), )
        return [x[0] for x in self.sql_fetchall(query)]
=======
        query = "SELECT {} from {}".format(self.__key__, self.__tablename__)
        connection = sqlite3.connect(self.sqlDataBaseFile)
        cursor = connection.cursor()
        cursor.execute(query)
        return [x[0] for x in cursor.fetchall()]
>>>>>>> 9f539407

    def __len__(self):
        """ return lenght of store
        """
<<<<<<< HEAD
        query = ("SELECT id from {}".format(self.__tablename__), )
        return len(self.sql_fetchall(query))
=======
        query = "SELECT id from {}".format(self.__tablename__)
        connection = sqlite3.connect(self.sqlDataBaseFile)
        cursor = connection.cursor()
        cursor.execute(query)
        return len(cursor.fetchall())
>>>>>>> 9f539407

    def __contains__(self, key):
        """ Tests if a key is contained in the store.

            May test againsts self.defaults

            :param str value: Value
        """
        if self._haveKey(key) or key in self.defaults:
            return True
        else:
            return False

    def items(self):
        """ returns all items off the store as tuples
        """
<<<<<<< HEAD
        query = ("SELECT {}, {} from {}".format(
            self.__key__,
            self.__value__,
            self.__tablename__), )
=======
        query = "SELECT {}, {} from {}".format(
            self.__key__, self.__value__, self.__tablename__
        )
        connection = sqlite3.connect(self.sqlDataBaseFile)
        cursor = connection.cursor()
        cursor.execute(query)
>>>>>>> 9f539407
        r = []
        for key, value in self.sql_fetchall(query):
            r.append((key, value))
        return r

    def get(self, key, default=None):
        """ Return the key if exists or a default value

            :param str value: Value
            :param str default: Default value if key not present
        """
        if key in self:
            return self.__getitem__(key)
        else:
            return default

    # Specific for this library
    def delete(self, key):
        """ Delete a key from the store

            :param str value: Value
        """
        query = (
<<<<<<< HEAD
            "DELETE FROM {} WHERE {}=?".format(
                self.__tablename__,
                self.__key__
            ), (key,))
        self.sql_execute(query)
=======
            "DELETE FROM {} WHERE {}=?".format(self.__tablename__, self.__key__),
            (key,),
        )
        connection = sqlite3.connect(self.sqlDataBaseFile)
        cursor = connection.cursor()
        cursor.execute(*query)
        connection.commit()
>>>>>>> 9f539407

    def wipe(self):
        """ Wipe the store
        """
        query = ("DELETE FROM {}".format(self.__tablename__), )
        self.sql_execute(query)

    def exists(self):
        """ Check if the database table exists
        """
<<<<<<< HEAD
        query = ("SELECT name FROM sqlite_master " +
                 "WHERE type='table' AND name=?",
                 (self.__tablename__, ))
        return True if self.sql_fetchone(query) else False
=======
        query = (
            "SELECT name FROM sqlite_master " + "WHERE type='table' AND name=?",
            (self.__tablename__,),
        )
        connection = sqlite3.connect(self.sqlDataBaseFile)
        cursor = connection.cursor()
        cursor.execute(*query)
        return True if cursor.fetchone() else False
>>>>>>> 9f539407

    def create(self):  # pragma: no cover
        """ Create the new table in the SQLite database
        """
        query = ((
            """
            CREATE TABLE {} (
                id INTEGER PRIMARY KEY AUTOINCREMENT,
                {} STRING(256),
                {} STRING(256)
            )"""
<<<<<<< HEAD
        ).format(
            self.__tablename__,
            self.__key__,
            self.__value__
        ), )
        self.sql_execute(query)
=======
        ).format(self.__tablename__, self.__key__, self.__value__)
        connection = sqlite3.connect(self.sqlDataBaseFile)
        cursor = connection.cursor()
        cursor.execute(query)
        connection.commit()
>>>>>>> 9f539407
<|MERGE_RESOLUTION|>--- conflicted
+++ resolved
@@ -39,7 +39,6 @@
             argument ``profile``.
     """
 
-<<<<<<< HEAD
     @classmethod
     def get_filename(self, **kwargs):
         appname = kwargs.get("appname", "graphene")
@@ -58,23 +57,13 @@
         data_dir = kwargs.get(
             "data_dir",
             user_data_dir(appname, appauthor))
-=======
-    def __init__(self, *args, **kwargs):
-        appauthor = "Fabian Schuh"
-        appname = kwargs.get("appname", "graphene")
-        data_dir = kwargs.get("data_dir", user_data_dir(appname, appauthor))
->>>>>>> 9f539407
 
         if not full:
             return data_dir
 
         filename = self.get_filename(**kwargs)
 
-<<<<<<< HEAD
         return os.path.join(data_dir, filename)
-=======
-        self.sqlDataBaseFile = os.path.join(data_dir, self.storageDatabase)
->>>>>>> 9f539407
 
     def __init__(self, *args, **kwargs):
         """ Initializes new storage object.
@@ -201,22 +190,11 @@
         """
         query = (
             "SELECT {} FROM {} WHERE {}=?".format(
-<<<<<<< HEAD
                 self.__value__,
                 self.__tablename__,
                 self.__key__
             ), (key,))
         return True if self.sql_fetchone(query) else False
-=======
-                self.__value__, self.__tablename__, self.__key__
-            ),
-            (key,),
-        )
-        connection = sqlite3.connect(self.sqlDataBaseFile)
-        cursor = connection.cursor()
-        cursor.execute(*query)
-        return True if cursor.fetchone() else False
->>>>>>> 9f539407
 
     def __setitem__(self, key, value):
         """ Sets an item in the store
@@ -234,22 +212,11 @@
         else:
             query = (
                 "INSERT INTO {} ({}, {}) VALUES (?, ?)".format(
-<<<<<<< HEAD
                     self.__tablename__,
                     self.__key__,
                     self.__value__,
                 ), (key, value))
         self.sql_execute(query)
-=======
-                    self.__tablename__, self.__key__, self.__value__
-                ),
-                (key, value),
-            )
-        connection = sqlite3.connect(self.sqlDataBaseFile)
-        cursor = connection.cursor()
-        cursor.execute(*query)
-        connection.commit()
->>>>>>> 9f539407
 
     def __getitem__(self, key):
         """ Gets an item from the store as if it was a dictionary
@@ -258,22 +225,11 @@
         """
         query = (
             "SELECT {} FROM {} WHERE {}=?".format(
-<<<<<<< HEAD
                 self.__value__,
                 self.__tablename__,
                 self.__key__
             ), (key,))
         result = self.sql_fetchone(query)
-=======
-                self.__value__, self.__tablename__, self.__key__
-            ),
-            (key,),
-        )
-        connection = sqlite3.connect(self.sqlDataBaseFile)
-        cursor = connection.cursor()
-        cursor.execute(*query)
-        result = cursor.fetchone()
->>>>>>> 9f539407
         if result:
             return result[0]
         else:
@@ -288,32 +244,16 @@
         return iter(self.keys())
 
     def keys(self):
-<<<<<<< HEAD
         query = ("SELECT {} from {}".format(
             self.__key__,
             self.__tablename__), )
         return [x[0] for x in self.sql_fetchall(query)]
-=======
-        query = "SELECT {} from {}".format(self.__key__, self.__tablename__)
-        connection = sqlite3.connect(self.sqlDataBaseFile)
-        cursor = connection.cursor()
-        cursor.execute(query)
-        return [x[0] for x in cursor.fetchall()]
->>>>>>> 9f539407
 
     def __len__(self):
         """ return lenght of store
         """
-<<<<<<< HEAD
         query = ("SELECT id from {}".format(self.__tablename__), )
         return len(self.sql_fetchall(query))
-=======
-        query = "SELECT id from {}".format(self.__tablename__)
-        connection = sqlite3.connect(self.sqlDataBaseFile)
-        cursor = connection.cursor()
-        cursor.execute(query)
-        return len(cursor.fetchall())
->>>>>>> 9f539407
 
     def __contains__(self, key):
         """ Tests if a key is contained in the store.
@@ -330,19 +270,10 @@
     def items(self):
         """ returns all items off the store as tuples
         """
-<<<<<<< HEAD
         query = ("SELECT {}, {} from {}".format(
             self.__key__,
             self.__value__,
             self.__tablename__), )
-=======
-        query = "SELECT {}, {} from {}".format(
-            self.__key__, self.__value__, self.__tablename__
-        )
-        connection = sqlite3.connect(self.sqlDataBaseFile)
-        cursor = connection.cursor()
-        cursor.execute(query)
->>>>>>> 9f539407
         r = []
         for key, value in self.sql_fetchall(query):
             r.append((key, value))
@@ -366,21 +297,11 @@
             :param str value: Value
         """
         query = (
-<<<<<<< HEAD
             "DELETE FROM {} WHERE {}=?".format(
                 self.__tablename__,
                 self.__key__
             ), (key,))
         self.sql_execute(query)
-=======
-            "DELETE FROM {} WHERE {}=?".format(self.__tablename__, self.__key__),
-            (key,),
-        )
-        connection = sqlite3.connect(self.sqlDataBaseFile)
-        cursor = connection.cursor()
-        cursor.execute(*query)
-        connection.commit()
->>>>>>> 9f539407
 
     def wipe(self):
         """ Wipe the store
@@ -391,21 +312,10 @@
     def exists(self):
         """ Check if the database table exists
         """
-<<<<<<< HEAD
         query = ("SELECT name FROM sqlite_master " +
                  "WHERE type='table' AND name=?",
                  (self.__tablename__, ))
         return True if self.sql_fetchone(query) else False
-=======
-        query = (
-            "SELECT name FROM sqlite_master " + "WHERE type='table' AND name=?",
-            (self.__tablename__,),
-        )
-        connection = sqlite3.connect(self.sqlDataBaseFile)
-        cursor = connection.cursor()
-        cursor.execute(*query)
-        return True if cursor.fetchone() else False
->>>>>>> 9f539407
 
     def create(self):  # pragma: no cover
         """ Create the new table in the SQLite database
@@ -417,17 +327,9 @@
                 {} STRING(256),
                 {} STRING(256)
             )"""
-<<<<<<< HEAD
         ).format(
             self.__tablename__,
             self.__key__,
             self.__value__
         ), )
-        self.sql_execute(query)
-=======
-        ).format(self.__tablename__, self.__key__, self.__value__)
-        connection = sqlite3.connect(self.sqlDataBaseFile)
-        cursor = connection.cursor()
-        cursor.execute(query)
-        connection.commit()
->>>>>>> 9f539407
+        self.sql_execute(query)