--- conflicted
+++ resolved
@@ -156,11 +156,7 @@
         Caching.__init__(self, *args, **kwargs)
         # Some lists are specific to some key value that is then provided as
         # first argument
-<<<<<<< HEAD
-        if len(args) > 0:
-=======
         if len(args) > 0 and isinstance(args[0], str):
->>>>>>> 8f097b82
             key = self._cache_key(args[0])
         else:
             key = self._cache_key()
@@ -177,11 +173,7 @@
         else:
             return self.__class__.__name__
 
-<<<<<<< HEAD
     def store(self, data, key=None, *args, **kwargs):
-=======
-    def store(self, data, *args, key=None, **kwargs):
->>>>>>> 8f097b82
         """ Cache the list
 
             :param list data: List of objects to cache
