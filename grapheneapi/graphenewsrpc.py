--- conflicted
+++ resolved
@@ -66,11 +66,7 @@
         if self.ws:
             try:
                 self.ws.close()
-<<<<<<< HEAD
-            except:
-=======
             except Exception:
->>>>>>> f8ed1a32
                 pass
         self.wsconnect()
         self.register_apis()
