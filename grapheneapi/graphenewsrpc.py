<<<<<<< HEAD
import websocket
import urllib
import ssl
import json
import time
import logging
=======
from .api import Api
>>>>>>> e9af2919
from .exceptions import (
    RPCError,
    NumRetriesReached
)


<<<<<<< HEAD
class GrapheneWebsocketRPC(object):
    """ This class allows to call API methods synchronously, without
        callbacks. It logs in and registers to the APIs:

        * database
        * history

        :param str urls: Either a single Websocket URL, or a list of URLs
        :param str user: Username for Authentication
        :param str password: Password for Authentication
        :param Array apis: List of APIs to register to
        :param int num_retries: Try x times to num_retries to a node on
               disconnect, -1 for indefinitely
        :param str proxy: Proxy url (e.g. socks5://localhost:9050),
               None by default. NOTE: relies on underlying websocket
               implementation to support the various proxy types,
               at the moment only 'http' type is supported reliably.

        Available APIs

              * database
              * network_node
              * network_broadcast
              * history

        Usage:

        .. code-block:: python

            ws = GrapheneWebsocketRPC("ws://10.0.0.16:8090","","")
            print(ws.get_account_count())

        .. note:: This class allows to call methods available via
                  websocket. If you want to use the notification
                  subsystem, please use ``GrapheneWebsocket`` instead.

    """
    def __init__(self, urls, user=None, password=None, **kwargs):
        self.api_id = {}
        self._request_id = 0
        if isinstance(urls, list):
            self.urls = cycle(urls)
        else:
            self.urls = cycle([urls])
        self.prepare_proxy(kwargs)
        self.user = user
        self.password = password
        self.num_retries = kwargs.get("num_retries", -1)

        # self.wsconnect()
        self.trynext()

    def get_request_id(self):
        self._request_id += 1
        return self._request_id

    def trynext(self):
        self.url = next(self.urls)
        if self.ws:
            try:
                self.ws.close()
            except Exception:
                pass
        self.wsconnect()
        self.register_apis()

    def prepare_proxy(self, options):
        proxy_url = options.pop("proxy", None)
        if proxy_url:
            url = urllib.parse.urlparse(proxy_url)
            self.proxy_host = url.hostname
            self.proxy_port = url.port
            self.proxy_type = url.scheme.lower()
            self.proxy_user = url.username
            self.proxy_pass = url.password
            self.proxy_rdns = True
            if not(url.scheme.endswith('h')):
                self.proxy_rdns = False
            else:
                self.proxy_type = self.proxy_type[0:len(self.proxy_type)-1]
        else:
            # Defaults (tweakable)
            self.proxy_host = options.pop("proxy_host", None)
            self.proxy_port = options.pop("proxy_port", 80)
            self.proxy_type = options.pop("proxy_type", 'http')
            self.proxy_user = options.pop("proxy_user", None)
            self.proxy_pass = options.pop("proxy_pass", None)
            self.proxy_rdns = False

        log.info("Using proxy %s:%d %s" % (self.proxy_host, self.proxy_port, self.proxy_type))

    def wsconnect(self):
        cnt = 0
        while True:
            cnt += 1
            log.debug("Trying to connect to node %s" % self.url)
            if self.url[:3] == "wss":
                ssl_defaults = ssl.get_default_verify_paths()
                sslopt_ca_certs = {'ca_certs': ssl_defaults.cafile}
                self.ws = websocket.WebSocket(sslopt=sslopt_ca_certs)
            else:
                self.ws = websocket.WebSocket()
            try:
                self.ws.connect(self.url,
                    http_proxy_host = self.proxy_host,
                    http_proxy_port = self.proxy_port,
                    http_proxy_auth = (self.proxy_user,self.proxy_pass) if self.proxy_user else None,
                    proxy_type = self.proxy_type
                )
                break
            except KeyboardInterrupt:
                raise
            except Exception as e:
                log.warning(str(e))
                if (self.num_retries > -1 and
                        cnt > self.num_retries):
                    raise NumRetriesReached()
                sleeptime = (cnt - 1) * 2 if cnt < 10 else 10
                if sleeptime:
                    log.warning(
                        "Lost connection to node during rpcexec(): %s (%d/%d) "
                        % (self.url, cnt, self.num_retries) +
                        "Retrying in %d seconds" % sleeptime
                    )
                    time.sleep(sleeptime)

                self.trynext()

        if self.user and self.password:
            self.login(self.user, self.password, api_id=1)

    def register_apis(self):
        """
        # We no longer register to those apis separately because we can instead
        # name them when doing a call
        self.api_id["database"] = self.database(api_id=1)
        self.api_id["history"] = self.history(api_id=1)
        self.api_id["network_broadcast"] = self.network_broadcast(api_id=1)
        """
        pass

    """ RPC Calls
=======
class GrapheneWebsocketRPC(Api):
    """ deprecated
>>>>>>> e9af2919
    """
    pass<|MERGE_RESOLUTION|>--- conflicted
+++ resolved
@@ -1,165 +1,11 @@
-<<<<<<< HEAD
-import websocket
-import urllib
-import ssl
-import json
-import time
-import logging
-=======
 from .api import Api
->>>>>>> e9af2919
 from .exceptions import (
     RPCError,
     NumRetriesReached
 )
 
 
-<<<<<<< HEAD
-class GrapheneWebsocketRPC(object):
-    """ This class allows to call API methods synchronously, without
-        callbacks. It logs in and registers to the APIs:
-
-        * database
-        * history
-
-        :param str urls: Either a single Websocket URL, or a list of URLs
-        :param str user: Username for Authentication
-        :param str password: Password for Authentication
-        :param Array apis: List of APIs to register to
-        :param int num_retries: Try x times to num_retries to a node on
-               disconnect, -1 for indefinitely
-        :param str proxy: Proxy url (e.g. socks5://localhost:9050),
-               None by default. NOTE: relies on underlying websocket
-               implementation to support the various proxy types,
-               at the moment only 'http' type is supported reliably.
-
-        Available APIs
-
-              * database
-              * network_node
-              * network_broadcast
-              * history
-
-        Usage:
-
-        .. code-block:: python
-
-            ws = GrapheneWebsocketRPC("ws://10.0.0.16:8090","","")
-            print(ws.get_account_count())
-
-        .. note:: This class allows to call methods available via
-                  websocket. If you want to use the notification
-                  subsystem, please use ``GrapheneWebsocket`` instead.
-
-    """
-    def __init__(self, urls, user=None, password=None, **kwargs):
-        self.api_id = {}
-        self._request_id = 0
-        if isinstance(urls, list):
-            self.urls = cycle(urls)
-        else:
-            self.urls = cycle([urls])
-        self.prepare_proxy(kwargs)
-        self.user = user
-        self.password = password
-        self.num_retries = kwargs.get("num_retries", -1)
-
-        # self.wsconnect()
-        self.trynext()
-
-    def get_request_id(self):
-        self._request_id += 1
-        return self._request_id
-
-    def trynext(self):
-        self.url = next(self.urls)
-        if self.ws:
-            try:
-                self.ws.close()
-            except Exception:
-                pass
-        self.wsconnect()
-        self.register_apis()
-
-    def prepare_proxy(self, options):
-        proxy_url = options.pop("proxy", None)
-        if proxy_url:
-            url = urllib.parse.urlparse(proxy_url)
-            self.proxy_host = url.hostname
-            self.proxy_port = url.port
-            self.proxy_type = url.scheme.lower()
-            self.proxy_user = url.username
-            self.proxy_pass = url.password
-            self.proxy_rdns = True
-            if not(url.scheme.endswith('h')):
-                self.proxy_rdns = False
-            else:
-                self.proxy_type = self.proxy_type[0:len(self.proxy_type)-1]
-        else:
-            # Defaults (tweakable)
-            self.proxy_host = options.pop("proxy_host", None)
-            self.proxy_port = options.pop("proxy_port", 80)
-            self.proxy_type = options.pop("proxy_type", 'http')
-            self.proxy_user = options.pop("proxy_user", None)
-            self.proxy_pass = options.pop("proxy_pass", None)
-            self.proxy_rdns = False
-
-        log.info("Using proxy %s:%d %s" % (self.proxy_host, self.proxy_port, self.proxy_type))
-
-    def wsconnect(self):
-        cnt = 0
-        while True:
-            cnt += 1
-            log.debug("Trying to connect to node %s" % self.url)
-            if self.url[:3] == "wss":
-                ssl_defaults = ssl.get_default_verify_paths()
-                sslopt_ca_certs = {'ca_certs': ssl_defaults.cafile}
-                self.ws = websocket.WebSocket(sslopt=sslopt_ca_certs)
-            else:
-                self.ws = websocket.WebSocket()
-            try:
-                self.ws.connect(self.url,
-                    http_proxy_host = self.proxy_host,
-                    http_proxy_port = self.proxy_port,
-                    http_proxy_auth = (self.proxy_user,self.proxy_pass) if self.proxy_user else None,
-                    proxy_type = self.proxy_type
-                )
-                break
-            except KeyboardInterrupt:
-                raise
-            except Exception as e:
-                log.warning(str(e))
-                if (self.num_retries > -1 and
-                        cnt > self.num_retries):
-                    raise NumRetriesReached()
-                sleeptime = (cnt - 1) * 2 if cnt < 10 else 10
-                if sleeptime:
-                    log.warning(
-                        "Lost connection to node during rpcexec(): %s (%d/%d) "
-                        % (self.url, cnt, self.num_retries) +
-                        "Retrying in %d seconds" % sleeptime
-                    )
-                    time.sleep(sleeptime)
-
-                self.trynext()
-
-        if self.user and self.password:
-            self.login(self.user, self.password, api_id=1)
-
-    def register_apis(self):
-        """
-        # We no longer register to those apis separately because we can instead
-        # name them when doing a call
-        self.api_id["database"] = self.database(api_id=1)
-        self.api_id["history"] = self.history(api_id=1)
-        self.api_id["network_broadcast"] = self.network_broadcast(api_id=1)
-        """
-        pass
-
-    """ RPC Calls
-=======
 class GrapheneWebsocketRPC(Api):
     """ deprecated
->>>>>>> e9af2919
     """
     pass