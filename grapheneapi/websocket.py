--- conflicted
+++ resolved
@@ -31,10 +31,7 @@
             http_proxy_auth = (self.proxy_user,self.proxy_pass) if self.proxy_user else None,
             proxy_type = self.proxy_type
         )
-<<<<<<< HEAD
-=======
 
->>>>>>> fd1b900b
         if self.user and self.password:
             self.login(self.user, self.password, api_id=1)
 
